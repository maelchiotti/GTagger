"""Application's informations window.

Handles the creation of the informations window.
"""

from typing import TYPE_CHECKING

from PySide6 import QtCore, QtWidgets

from src.tools import VERSION, Color_

<<<<<<< HEAD

class WindowInformations(QtWidgets.QDialog):
    """Informations window of the GUI."""
=======
if TYPE_CHECKING:
    from src.window_main import WindowMain
>>>>>>> eab88109

    def __init__(self, parent):
        super().__init__(parent)

        self.setup_ui()

    def setup_ui(self) -> None:
        """Sets up the UI of the window."""
        self.label_gtagger = QtWidgets.QLabel(QtCore.QCoreApplication.applicationName())
        self.label_gtagger.setAlignment(QtCore.Qt.AlignCenter)
        self.label_gtagger.setStyleSheet("font-size: 20pt; font-weight:800")

        self.label_developper = QtWidgets.QLabel()
        self.label_developper.setAlignment(QtCore.Qt.AlignCenter)
        self.label_developper.setStyleSheet("font-size: 14pt; font-weight:600")
        self.label_developper.setTextFormat(QtCore.Qt.RichText)
        self.label_developper.setTextInteractionFlags(QtCore.Qt.TextBrowserInteraction)
        self.label_developper.setOpenExternalLinks(True)

        self.label_version = QtWidgets.QLabel(f"<i>{VERSION}</i>")
        self.label_version.setAlignment(QtCore.Qt.AlignCenter)
        self.label_version.setStyleSheet("font-size: 12pt;")
        self.label_developper.setTextFormat(QtCore.Qt.RichText)

        self.label_informations = QtWidgets.QLabel()
        self.label_informations.setAlignment(QtCore.Qt.AlignCenter)
        self.label_informations.setStyleSheet("font-size: 14pt; font-weight:400")
        self.label_informations.setTextFormat(QtCore.Qt.RichText)
        self.label_informations.setTextInteractionFlags(
            QtCore.Qt.TextBrowserInteraction
        )
        self.label_informations.setOpenExternalLinks(True)

        self.label_credits = QtWidgets.QLabel()
        self.label_credits.setStyleSheet("font-size: 12pt;")
        self.label_credits.setTextFormat(QtCore.Qt.RichText)
        self.label_credits.setTextInteractionFlags(QtCore.Qt.TextBrowserInteraction)
        self.label_credits.setOpenExternalLinks(True)

        self.set_texts(Color_.yellow_genius)

        self.layout_ = QtWidgets.QGridLayout()
        self.layout_.addWidget(self.label_gtagger, 0, 0, 1, 1, QtCore.Qt.AlignCenter)
        self.layout_.addWidget(self.label_developper, 1, 0, 1, 1, QtCore.Qt.AlignCenter)
        self.layout_.addWidget(self.label_version, 2, 0, 1, 1, QtCore.Qt.AlignCenter)
        self.layout_.addWidget(
            self.label_informations, 3, 0, 1, 1, QtCore.Qt.AlignCenter
        )
        self.layout_.addWidget(self.label_credits, 4, 0, 1, 1)

        self.setLayout(self.layout_)
        self.setWindowTitle("Informations")
        self.setWindowModality(QtCore.Qt.ApplicationModal)
        self.setAttribute(QtCore.Qt.WA_DeleteOnClose)

    def set_texts(self, link_color: Color_) -> None:
        """Sets the texts of the labels.

        Args:
            link_color (Color_): Color of the links.
        """
        color = link_color.value

        self.label_developper.setText(
            f"""
            <a href="{QtCore.QCoreApplication.organizationDomain()}" style="color: {color}">{QtCore.QCoreApplication.organizationName()}</a>
            """
        )

        self.label_informations.setText(
            f"""
            <br />
            GTagger is a python tool that adds lyrics from <a href="https://genius.com" style="color: {color}">Genius</a> to <i>.mp3</i> files.
            <br />
            The code is open-source and hosted on <a href="https://github.com/maelchiotti/GTagger" style="color: {color}">GitHub</a>
            under the <a href="https://github.com/maelchiotti/GTagger/blob/main/LICENSE.txt" style="color: {color}">MIT license</a>.
            <br />
            """
        )
        self.label_credits.setText(
            f"""
            Credits (a more precise list can be found <a href=\"https://github.com/maelchiotti/GTagger/blob/main/CREDITS.md\" style="color: {color}">here</a>):
            <br />
            - <a href=\"https://genius.com\" style="color: {color}">Genius</a><br />
            - <a href=\"https://github.com/fedecalendino/wrap-genius\" style="color: {color}">wrap-genius</a><br />
            - <a href=\"https://github.com/johnwmillr/LyricsGenius\" style="color: {color}">LyricsGenius</a><br />
            - <a href=\"https://github.com/nicfit/eyeD3\" style="color: {color}">eyeD3</a><br />
            - <a href=\"https://github.com/5yutan5/PyQtDarkTheme\" style="color: {color}">PyQtDarkTheme</a><br />
            - <a href=\"https://github.com/ionic-team/ionicons\" style="color: {color}">ionicons</a>
            """
        )<|MERGE_RESOLUTION|>--- conflicted
+++ resolved
@@ -9,14 +9,9 @@
 
 from src.tools import VERSION, Color_
 
-<<<<<<< HEAD
 
 class WindowInformations(QtWidgets.QDialog):
     """Informations window of the GUI."""
-=======
-if TYPE_CHECKING:
-    from src.window_main import WindowMain
->>>>>>> eab88109
 
     def __init__(self, parent):
         super().__init__(parent)
